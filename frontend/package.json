{
<<<<<<< HEAD
  "name": "frontend",
  "private": true,
  "version": "0.0.0",
  "type": "module",
  "scripts": {
    "dev": "vite",
    "build": "tsc -b && vite build",
    "lint": "eslint .",
    "typecheck": "tsc -b --noEmit",
    "preview": "vite preview",
    "test": "echo 'No tests configured yet' && exit 0"
  },
  "dependencies": {
    "@catppuccin/palette": "^1.7.1",
    "axios": "^1.9.0",
    "react": "^19.1.0",
    "react-dom": "^19.1.0",
    "react-hot-toast": "^2.5.2",
    "react-router-dom": "^7.6.1",
    "zustand": "^5.0.5"
  },
  "devDependencies": {
    "@catppuccin/tailwindcss": "^0.1.6",
    "@eslint/js": "^9.25.0",
    "@types/react": "^19.1.2",
    "@types/react-dom": "^19.1.2",
    "@vitejs/plugin-react-swc": "^3.9.0",
    "autoprefixer": "^10.4.21",
    "eslint": "^9.25.0",
    "eslint-plugin-react-hooks": "^5.2.0",
    "eslint-plugin-react-refresh": "^0.4.19",
    "globals": "^16.0.0",
    "postcss": "^8.5.3",
    "tailwindcss": "^3.4.17",
    "typescript": "~5.8.3",
    "typescript-eslint": "^8.30.1",
    "vite": "^6.3.5"
  }
=======
    "name": "frontend",
    "private": true,
    "version": "0.0.0",
    "type": "module",
    "scripts": {
        "dev": "vite",
        "build": "tsc -b && vite build",
        "lint": "eslint .",
        "lint:fix": "eslint . --fix",
        "format": "prettier --write \"src/**/*.{ts,tsx}\"",
        "format:check": "prettier --check \"src/**/*.{ts,tsx}\"",
        "type-check": "tsc -b --noEmit",
        "preview": "vite preview"
    },
    "dependencies": {
        "@catppuccin/palette": "^1.7.1",
        "axios": "^1.12.0",
        "react": "^19.1.0",
        "react-dom": "^19.1.0",
        "react-hot-toast": "^2.5.2",
        "react-router-dom": "^7.6.1",
        "zustand": "^5.0.5"
    },
    "devDependencies": {
        "@catppuccin/tailwindcss": "^0.1.6",
        "@eslint/js": "^9.38.0",
        "@types/react": "^19.1.2",
        "@types/react-dom": "^19.1.2",
        "@vitejs/plugin-react-swc": "^3.9.0",
        "autoprefixer": "^10.4.21",
        "eslint": "^9.38.0",
        "eslint-config-prettier": "^10.1.8",
        "eslint-plugin-import": "^2.32.0",
        "eslint-plugin-jsx-a11y": "^6.10.2",
        "eslint-plugin-react-hooks": "^5.2.0",
        "eslint-plugin-react-refresh": "^0.4.19",
        "globals": "^16.0.0",
        "postcss": "^8.5.3",
        "prettier": "^3.6.2",
        "tailwindcss": "^3.4.17",
        "typescript": "~5.8.3",
        "typescript-eslint": "^8.46.1",
        "vite": "^6.4.0"
    }
>>>>>>> a774d934
}<|MERGE_RESOLUTION|>--- conflicted
+++ resolved
@@ -1,5 +1,4 @@
 {
-<<<<<<< HEAD
   "name": "frontend",
   "private": true,
   "version": "0.0.0",
@@ -38,7 +37,6 @@
     "typescript-eslint": "^8.30.1",
     "vite": "^6.3.5"
   }
-=======
     "name": "frontend",
     "private": true,
     "version": "0.0.0",
@@ -83,5 +81,4 @@
         "typescript-eslint": "^8.46.1",
         "vite": "^6.4.0"
     }
->>>>>>> a774d934
 }