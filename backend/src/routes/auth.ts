/* eslint-disable @typescript-eslint/no-unsafe-assignment, @typescript-eslint/no-unsafe-member-access, @typescript-eslint/no-unsafe-call, @typescript-eslint/no-unsafe-argument, @typescript-eslint/no-explicit-any */
import axios from 'axios';
import * as crypto from 'crypto';
import express from 'express';

import { db } from '../db';
import { requireAdmin, requireAuth, requirePermission } from '../middleware/auth';
import {
    authLimiter,
    refreshLimiter,
    adminLimiter,
} from '../middleware/rateLimiter';
import { validateRequest, authSchemas } from '../middleware/validation';
import {
    generateAccessToken,
} from '../utils/auth';
import {
    clearRefreshTokenCookie,
    setRefreshTokenCookie,
} from '../utils/cookies';
import { env } from '../utils/env';
import { logLoginAttempt, detectSuspiciousLogin } from '../utils/loginLog';
import { createRefreshToken, verifyAndRotateRefreshToken, revokeRefreshToken, revokeAllUserRefreshTokens } from '../utils/refreshToken';
import { createSession, getUserSessions, revokeSession, revokeAllUserSessions } from '../utils/sessions';
import { createApiKey, getUserApiKeys, revokeApiKey } from '../utils/apiKeys';

const router = express.Router();

// Use environment variable for allowed Discord IDs instead of hardcoding
const ALLOWED_DISCORD_IDS = env.ADMIN_DISCORD_IDS || [];

<<<<<<< HEAD
router.get('/discord', async (req, res): Promise<void> => {
    const code = req.query.code as string;
    const state = req.query.state as string;
    
    if (!code) {
        res.status(400).json({ error: 'Missing code' });
        return;
    }
    
    // State parameter validation for CSRF protection
    // In production, you should validate this against a stored state
    if (!state) {
        console.warn('⚠️ Missing state parameter in OAuth callback');
    }
    
=======
router.get(
    '/discord',
    authLimiter,
    validateRequest(authSchemas.discordCallback),
    async (req, res): Promise<void> => {
        // Safe: 'code' is guaranteed to exist and be a string due to validation middleware
        const code = req.query.code as string;
>>>>>>> e44f9471
    console.log('client_id:', env.DISCORD_CLIENT_ID);
    console.log('client_secret:', env.DISCORD_CLIENT_SECRET);
    console.log('redirect_uri:', env.DISCORD_REDIRECT_URI);
    console.log('auth code from Discord:', code);

    const xForwardedFor = req.headers['x-forwarded-for'];
    const ipAddress =
        req.ip ||
        (typeof xForwardedFor === 'string'
            ? xForwardedFor.split(',')[0].trim()
            : 'unknown');
    const userAgent = req.headers['user-agent'] || undefined;

    try {
        const tokenRes = await axios.post(
            'https://discord.com/api/oauth2/token',
            new URLSearchParams({
                client_id: env.DISCORD_CLIENT_ID,
                client_secret: env.DISCORD_CLIENT_SECRET,
                grant_type: 'authorization_code',
                code,
                redirect_uri: env.DISCORD_REDIRECT_URI,
            }),
            { headers: { 'Content-Type': 'application/x-www-form-urlencoded' } }
        );

        const { access_token, refresh_token, scope } = tokenRes.data;
        
        // Validate scopes
        const requiredScopes = ['identify', 'guilds'];
        const grantedScopes = scope ? scope.split(' ') : [];
        const hasRequiredScopes = requiredScopes.every(s => grantedScopes.includes(s));
        
        if (!hasRequiredScopes) {
            console.warn('⚠️ Missing required OAuth scopes');
        }

        const userRes = await axios.get('https://discord.com/api/users/@me', {
            headers: { Authorization: `Bearer ${access_token}` },
        });

        const {
            id: discordId,
            username,
            discriminator,
            avatar,
            email,
            locale,
            verified,
        } = userRes.data;

        if (!ALLOWED_DISCORD_IDS.includes(discordId)) {
            await logLoginAttempt(
                discordId,
                ipAddress,
                userAgent,
                false,
                'Discord ID not in allowed list'
            );
            res.status(403).json({ error: 'Unauthorized Discord user' });
            return;
        }

        const dbUser = await db.user.upsert({
            where: { discordId },
            update: {
                username,
                discriminator,
                avatar,
                email,
                locale,
                verified: verified ?? false,
                ipAddress,
                userAgent,
                accessToken: access_token,
                refreshToken: refresh_token,
                refreshTokenIssuedAt: new Date(),
                accessTokenExpiresAt: new Date(Date.now() + 15 * 60 * 1000),
                lastSeenAt: new Date(),
            },
            create: {
                discordId,
                username,
                discriminator,
                avatar,
                email,
                locale,
                verified: verified ?? false,
                ipAddress,
                userAgent,
                accessToken: access_token,
                refreshToken: refresh_token,
                refreshTokenIssuedAt: new Date(),
                accessTokenExpiresAt: new Date(Date.now() + 15 * 60 * 1000),
                lastSeenAt: new Date(),
            },
        });

        if (dbUser.role === 'BANNED') {
            await logLoginAttempt(
                dbUser.id,
                ipAddress,
                userAgent,
                false,
                'Account is banned'
            );
            res.status(403).json({ error: 'This account is banned.' });
            return;
        }
        
        // Check for suspicious login
        const suspicionCheck = await detectSuspiciousLogin(dbUser.id, ipAddress);
        if (suspicionCheck.suspicious) {
            console.warn(`⚠️ Suspicious login detected: ${suspicionCheck.reason}`);
            // In production, you might want to require additional verification
        }

        const guildsRes = await axios.get(
            'https://discord.com/api/users/@me/guilds',
            {
                headers: { Authorization: `Bearer ${access_token}` },
            }
        );

        const allGuilds = guildsRes.data;

        // Filter to only include guilds the bot is in (if BOT_GUILD_IDS is set)
        const botGuildIds = env.BOT_GUILD_IDS;

        const guilds =
            botGuildIds.length > 0
                ? allGuilds.filter((g: any) => botGuildIds.includes(g.id))
                : allGuilds;

        await db.guild.deleteMany({ where: { userId: dbUser.id } });
        for (const g of guilds) {
            await db.guild.create({
                data: {
                    guildId: g.id,
                    name: g.name,
                    icon: g.icon,
                    owner: g.owner,
                    permissions: g.permissions,
                    userId: dbUser.id,
                },
            });
        }

        // Generate access token (15 minutes)
        const accessToken = generateAccessToken({
            userId: dbUser.id,
            discordId,
            username: `${username}#${discriminator}`,
            access: true,
            role: dbUser.role,
        });
        
        // Create refresh token with rotation family
        const familyId = crypto.randomUUID();
        const newRefreshToken = await createRefreshToken(
            dbUser.id,
            familyId,
            userAgent,
            ipAddress
        );
        
        // Create session
        await createSession(dbUser.id, userAgent, ipAddress);
        
        // Log successful login
        await logLoginAttempt(dbUser.id, ipAddress, userAgent, true);

        setRefreshTokenCookie(res, newRefreshToken);

        res.json({ accessToken });
    } catch (err) {
        if (axios.isAxiosError(err)) {
            console.error('OAuth error:', err.response?.data || err.message);
            res.status(401).json({
                error: err.response?.data || 'OAuth failed',
            });
            return;
        }
        console.error('Unexpected error:', err);
        res.status(500).json({ error: 'Unexpected error' });
    }
});

router.post(
    '/refresh',
    refreshLimiter,
    validateRequest(authSchemas.refreshToken),
    async (req, res): Promise<void> => {
    const token = req.cookies?.refreshToken || req.body?.token;
    if (!token) {
        res.status(400).json({ error: 'Missing refresh token' });
        return;
    }

    const userAgent = req.headers['user-agent'] || undefined;
    const xForwardedFor = req.headers['x-forwarded-for'];
    const ipAddress = req.ip
        || (typeof xForwardedFor === 'string'
            ? xForwardedFor.split(',')[0].trim()
            : 'unknown');

    try {
        // Verify and rotate the refresh token
        const { user, newRefreshToken } = await verifyAndRotateRefreshToken(
            token,
            userAgent,
            ipAddress
        );

        // Generate new access token
        const newAccessToken = generateAccessToken({
            userId: user.userId,
            discordId: user.discordId,
            username: user.username,
            access: true,
            role: user.role,
        });

        // Set new refresh token cookie
        setRefreshTokenCookie(res, newRefreshToken);

        console.log('✅ Refresh route hit. Tokens rotated successfully.');
        res.json({ accessToken: newAccessToken });
    } catch (err) {
        const error = err as Error;
        console.error('❌ Refresh token error:', error.message);
        
        // Clear invalid token from cookie
        clearRefreshTokenCookie(res);
        
        res.status(401).json({ 
            error: 'Invalid refresh token',
            detail: error.message 
        });
    }
});

<<<<<<< HEAD
router.post('/logout', async (req, res): Promise<void> => {
    const token = req.cookies?.refreshToken || req.body?.token;
    
    if (token) {
        try {
            // Revoke the refresh token
            await revokeRefreshToken(token);
            console.log('✅ Refresh token revoked');
        } catch (err) {
            console.error('Failed to revoke refresh token:', err);
        }
    }
    
=======
router.post('/logout', authLimiter, (req, res): void => {
>>>>>>> e44f9471
    clearRefreshTokenCookie(res);
    res.status(200).json({ message: 'Logged out' });
});

router.get('/me', requireAuth, async (req, res): Promise<void> => {
    if (!req.user) {
        res.status(401).json({ error: 'No user in request' });
        return;
    }
    console.log('🔎 Auth payload:', req.user);
    try {
        const user = await db.user.findUnique({
            where: { discordId: req.user.discordId },
            include: { guilds: true },
        });

        if (!user) {
            console.warn('⚠️ DB user not found for:', req.user.discordId);
            res.status(404).json({ error: 'User not found in DB' });
            return;
        }

        res.json({
            discordId: user.discordId,
            username: `${user.username}#${user.discriminator}`,
            avatar: user.avatar,
            email: user.email,
            locale: user.locale,
            verified: user.verified,
            role: user.role,
            guilds: user.guilds,
        });
        return;
    } catch (err) {
        console.error('🔥 Error in /auth/me:', err);
        res.status(500).json({ error: 'Internal server error' });
    }
});

router.get('/settings', requireAuth, async (req, res): Promise<void> => {
    try {
        const user = await db.user.findUnique({
            where: { discordId: req.user!.discordId },
            select: {
                email: true,
                locale: true,
                verified: true,
                ipAddress: true,
                userAgent: true,
                lastSeenAt: true,
                createdAt: true,
            },
        });

        if (!user) {
            res.status(404).json({ error: 'User not found' });
            return;
        }

        res.json(user);
    } catch (err) {
        console.error('Settings fetch error:', err);
        res.status(500).json({ error: 'Failed to load settings' });
    }

    res.status(200).json({ message: 'Logged out' });
});

<<<<<<< HEAD
// ============================================================================
// Session Management Routes
// ============================================================================

router.get('/sessions', requireAuth, async (req, res): Promise<void> => {
    try {
        const sessions = await getUserSessions(req.user!.userId!);
        
        res.json({
            sessions: sessions.map(s => ({
                id: s.id,
                userAgent: s.userAgent,
                ipAddress: s.ipAddress,
                lastActivity: s.lastActivity,
                createdAt: s.createdAt,
                expiresAt: s.expiresAt,
            })),
        });
    } catch (err) {
        console.error('Failed to fetch sessions:', err);
        res.status(500).json({ error: 'Failed to fetch sessions' });
    }
});

router.delete('/sessions/:sessionId', requireAuth, async (req, res): Promise<void> => {
    const { sessionId } = req.params;
    
    try {
        // Verify the session belongs to the user
        const session = await db.session.findUnique({
            where: { id: sessionId },
        });
        
        if (!session) {
            res.status(404).json({ error: 'Session not found' });
            return;
        }
        
        if (session.userId !== req.user!.userId) {
            res.status(403).json({ error: 'Cannot revoke another user\'s session' });
            return;
        }
        
        await revokeSession(sessionId);
        res.json({ message: 'Session revoked' });
    } catch (err) {
        console.error('Failed to revoke session:', err);
        res.status(500).json({ error: 'Failed to revoke session' });
    }
});

router.post('/sessions/revoke-all', requireAuth, async (req, res): Promise<void> => {
    try {
        const count = await revokeAllUserSessions(req.user!.userId!);
        
        // Also revoke all refresh tokens
        await revokeAllUserRefreshTokens(req.user!.userId!);
        
        // Clear cookie
        clearRefreshTokenCookie(res);
        
        res.json({ 
            message: 'All sessions revoked',
            count 
        });
    } catch (err) {
        console.error('Failed to revoke all sessions:', err);
        res.status(500).json({ error: 'Failed to revoke all sessions' });
    }
});

router.get('/login-history', requireAuth, async (req, res): Promise<void> => {
    try {
        const { getUserLoginHistory } = await import('../utils/loginLog');
        const history = await getUserLoginHistory(req.user!.userId!, 20);
        
        res.json({
            history: history.map(log => ({
                ipAddress: log.ipAddress,
                userAgent: log.userAgent,
                success: log.success,
                reason: log.reason,
                createdAt: log.createdAt,
            })),
        });
    } catch (err) {
        console.error('Failed to fetch login history:', err);
        res.status(500).json({ error: 'Failed to fetch login history' });
    }
});

// ============================================================================
// Admin Routes
// ============================================================================

router.get('/admin/users', requireAuth, requireAdmin, async (req, res) => {
=======
router.get('/admin/users', requireAuth, requireAdmin, adminLimiter, async (req, res) => {
>>>>>>> e44f9471
    try {
        const users = await db.user.findMany({
            select: {
                id: true,
                discordId: true,
                username: true,
                discriminator: true,
                email: true,
                role: true,
                createdAt: true,
                lastSeenAt: true,
            },
            orderBy: {
                createdAt: 'desc',
            },
        });

        res.json(users);
    } catch (err) {
        console.error('Failed to fetch users:', err);
        res.status(500).json({ error: 'Failed to fetch users' });
    }
});

router.post(
    '/admin/users/:discordId/role',
    requireAuth,
    requireAdmin,
    adminLimiter,
    validateRequest(authSchemas.updateRole),
    async (req, res): Promise<void> => {
        const { discordId } = req.params;
        const { role } = req.body;

        try {
            const updated = await db.user.update({
                where: { discordId },
                data: { role },
            });

            res.json({ message: 'Role updated', user: updated });
        } catch (err) {
            console.error('Role update failed:', err);
            res.status(500).json({ error: 'Failed to update role' });
        }
    }
);

router.get(
    '/debug/user/:discordId',
    validateRequest(authSchemas.debugUser),
    async (req, res): Promise<void> => {
    try {
        const user = await db.user.findUnique({
            where: { discordId: req.params.discordId },
        });

        if (!user) {
            res.status(404).json({ error: 'User not found' });
            return;
        }

        res.json(user);
    } catch (err) {
        console.error('Debug user fetch failed:', err);
        res.status(500).json({ error: 'Internal error' });
    }
});

// ============================================================================
// Admin Session Management Routes
// ============================================================================

router.get('/admin/sessions', requireAuth, requirePermission('sessions.view.all'), async (req, res): Promise<void> => {
    try {
        const sessions = await db.session.findMany({
            where: {
                expiresAt: {
                    gt: new Date(),
                },
            },
            include: {
                user: {
                    select: {
                        id: true,
                        discordId: true,
                        username: true,
                        discriminator: true,
                    },
                },
            },
            orderBy: {
                lastActivity: 'desc',
            },
        });
        
        res.json({
            sessions: sessions.map(s => ({
                id: s.id,
                user: s.user,
                userAgent: s.userAgent,
                ipAddress: s.ipAddress,
                lastActivity: s.lastActivity,
                createdAt: s.createdAt,
                expiresAt: s.expiresAt,
            })),
        });
    } catch (err) {
        console.error('Failed to fetch all sessions:', err);
        res.status(500).json({ error: 'Failed to fetch sessions' });
    }
});

router.delete('/admin/sessions/:sessionId', requireAuth, requirePermission('sessions.revoke.all'), async (req, res): Promise<void> => {
    const { sessionId } = req.params;
    
    try {
        await revokeSession(sessionId);
        res.json({ message: 'Session revoked' });
    } catch (err) {
        console.error('Failed to revoke session:', err);
        res.status(500).json({ error: 'Failed to revoke session' });
    }
});

router.post('/admin/users/:userId/revoke-sessions', requireAuth, requirePermission('sessions.revoke.all'), async (req, res): Promise<void> => {
    const { userId } = req.params;
    
    try {
        const sessionCount = await revokeAllUserSessions(userId);
        const tokenCount = await revokeAllUserRefreshTokens(userId);
        
        res.json({ 
            message: 'All user sessions and tokens revoked',
            sessionsRevoked: sessionCount,
            tokensRevoked: tokenCount,
        });
    } catch (err) {
        console.error('Failed to revoke user sessions:', err);
        res.status(500).json({ error: 'Failed to revoke user sessions' });
    }
});

// ============================================================================
// API Key Routes
// ============================================================================

router.post('/api-keys', requireAuth, requirePermission('apikeys.create'), async (req, res): Promise<void> => {
    const { name, scopes, expiresInDays } = req.body;
    
    if (!name || typeof name !== 'string') {
        res.status(400).json({ error: 'Invalid or missing name' });
        return;
    }
    
    try {
        const { id, key } = await createApiKey(
            req.user!.userId!,
            name,
            scopes || [],
            expiresInDays
        );
        
        res.status(201).json({
            id,
            key,
            name,
            scopes: scopes || [],
            warning: 'Save this key now. You will not be able to see it again.',
        });
    } catch (err) {
        console.error('Failed to create API key:', err);
        res.status(500).json({ error: 'Failed to create API key' });
    }
});

router.get('/api-keys', requireAuth, requirePermission('apikeys.view.own'), async (req, res): Promise<void> => {
    try {
        const apiKeys = await getUserApiKeys(req.user!.userId!);
        
        res.json({
            apiKeys: apiKeys.map(k => ({
                id: k.id,
                name: k.name,
                scopes: JSON.parse(k.scopes),
                lastUsedAt: k.lastUsedAt,
                expiresAt: k.expiresAt,
                createdAt: k.createdAt,
            })),
        });
    } catch (err) {
        console.error('Failed to fetch API keys:', err);
        res.status(500).json({ error: 'Failed to fetch API keys' });
    }
});

router.delete('/api-keys/:keyId', requireAuth, requirePermission('apikeys.revoke.own'), async (req, res): Promise<void> => {
    const { keyId } = req.params;
    
    try {
        // Verify the key belongs to the user
        const apiKey = await db.apiKey.findUnique({
            where: { id: keyId },
        });
        
        if (!apiKey) {
            res.status(404).json({ error: 'API key not found' });
            return;
        }
        
        if (apiKey.userId !== req.user!.userId) {
            res.status(403).json({ error: 'Cannot revoke another user\'s API key' });
            return;
        }
        
        await revokeApiKey(keyId);
        res.json({ message: 'API key revoked' });
    } catch (err) {
        console.error('Failed to revoke API key:', err);
        res.status(500).json({ error: 'Failed to revoke API key' });
    }
});

// ============================================================================
// Admin Permission Routes
// ============================================================================

router.get('/admin/permissions', requireAuth, requireAdmin, async (req, res): Promise<void> => {
    try {
        const permissions = await db.permission.findMany({
            orderBy: [
                { category: 'asc' },
                { name: 'asc' },
            ],
        });
        
        res.json({ permissions });
    } catch (err) {
        console.error('Failed to fetch permissions:', err);
        res.status(500).json({ error: 'Failed to fetch permissions' });
    }
});

router.get('/admin/roles/:role/permissions', requireAuth, requireAdmin, async (req, res): Promise<void> => {
    const { role } = req.params;
    
    try {
        const { getRolePermissions, Role } = await import('../utils/permissions');
        // Validate that role is a valid Role enum value
        const validRoles = Object.values(Role).map(String);
        if (!validRoles.includes(role)) {
            res.status(400).json({ error: 'Invalid role' });
            return;
        }
        const permissions = await getRolePermissions(role as Role);
        
        res.json({ role, permissions });
    } catch (err) {
        console.error('Failed to fetch role permissions:', err);
        res.status(500).json({ error: 'Failed to fetch role permissions' });
    }
});

export default router;<|MERGE_RESOLUTION|>--- conflicted
+++ resolved
@@ -1,51 +1,47 @@
 /* eslint-disable @typescript-eslint/no-unsafe-assignment, @typescript-eslint/no-unsafe-member-access, @typescript-eslint/no-unsafe-call, @typescript-eslint/no-unsafe-argument, @typescript-eslint/no-explicit-any */
+import * as crypto from 'crypto';
+
 import axios from 'axios';
-import * as crypto from 'crypto';
 import express from 'express';
 
 import { db } from '../db';
-import { requireAdmin, requireAuth, requirePermission } from '../middleware/auth';
+import {
+    requireAdmin,
+    requireAuth,
+    requirePermission,
+} from '../middleware/auth';
 import {
     authLimiter,
     refreshLimiter,
     adminLimiter,
 } from '../middleware/rateLimiter';
 import { validateRequest, authSchemas } from '../middleware/validation';
-import {
-    generateAccessToken,
-} from '../utils/auth';
+import { createApiKey, getUserApiKeys, revokeApiKey } from '../utils/apiKeys';
+import { generateAccessToken } from '../utils/auth';
 import {
     clearRefreshTokenCookie,
     setRefreshTokenCookie,
 } from '../utils/cookies';
 import { env } from '../utils/env';
 import { logLoginAttempt, detectSuspiciousLogin } from '../utils/loginLog';
-import { createRefreshToken, verifyAndRotateRefreshToken, revokeRefreshToken, revokeAllUserRefreshTokens } from '../utils/refreshToken';
-import { createSession, getUserSessions, revokeSession, revokeAllUserSessions } from '../utils/sessions';
-import { createApiKey, getUserApiKeys, revokeApiKey } from '../utils/apiKeys';
+import {
+    createRefreshToken,
+    verifyAndRotateRefreshToken,
+    revokeRefreshToken,
+    revokeAllUserRefreshTokens,
+} from '../utils/refreshToken';
+import {
+    createSession,
+    getUserSessions,
+    revokeSession,
+    revokeAllUserSessions,
+} from '../utils/sessions';
 
 const router = express.Router();
 
 // Use environment variable for allowed Discord IDs instead of hardcoding
 const ALLOWED_DISCORD_IDS = env.ADMIN_DISCORD_IDS || [];
 
-<<<<<<< HEAD
-router.get('/discord', async (req, res): Promise<void> => {
-    const code = req.query.code as string;
-    const state = req.query.state as string;
-    
-    if (!code) {
-        res.status(400).json({ error: 'Missing code' });
-        return;
-    }
-    
-    // State parameter validation for CSRF protection
-    // In production, you should validate this against a stored state
-    if (!state) {
-        console.warn('⚠️ Missing state parameter in OAuth callback');
-    }
-    
-=======
 router.get(
     '/discord',
     authLimiter,
@@ -53,253 +49,279 @@
     async (req, res): Promise<void> => {
         // Safe: 'code' is guaranteed to exist and be a string due to validation middleware
         const code = req.query.code as string;
->>>>>>> e44f9471
-    console.log('client_id:', env.DISCORD_CLIENT_ID);
-    console.log('client_secret:', env.DISCORD_CLIENT_SECRET);
-    console.log('redirect_uri:', env.DISCORD_REDIRECT_URI);
-    console.log('auth code from Discord:', code);
-
-    const xForwardedFor = req.headers['x-forwarded-for'];
-    const ipAddress =
-        req.ip ||
-        (typeof xForwardedFor === 'string'
-            ? xForwardedFor.split(',')[0].trim()
-            : 'unknown');
-    const userAgent = req.headers['user-agent'] || undefined;
-
-    try {
-        const tokenRes = await axios.post(
-            'https://discord.com/api/oauth2/token',
-            new URLSearchParams({
-                client_id: env.DISCORD_CLIENT_ID,
-                client_secret: env.DISCORD_CLIENT_SECRET,
-                grant_type: 'authorization_code',
-                code,
-                redirect_uri: env.DISCORD_REDIRECT_URI,
-            }),
-            { headers: { 'Content-Type': 'application/x-www-form-urlencoded' } }
-        );
-
-        const { access_token, refresh_token, scope } = tokenRes.data;
-        
-        // Validate scopes
-        const requiredScopes = ['identify', 'guilds'];
-        const grantedScopes = scope ? scope.split(' ') : [];
-        const hasRequiredScopes = requiredScopes.every(s => grantedScopes.includes(s));
-        
-        if (!hasRequiredScopes) {
-            console.warn('⚠️ Missing required OAuth scopes');
-        }
-
-        const userRes = await axios.get('https://discord.com/api/users/@me', {
-            headers: { Authorization: `Bearer ${access_token}` },
-        });
-
-        const {
-            id: discordId,
-            username,
-            discriminator,
-            avatar,
-            email,
-            locale,
-            verified,
-        } = userRes.data;
-
-        if (!ALLOWED_DISCORD_IDS.includes(discordId)) {
-            await logLoginAttempt(
-                discordId,
-                ipAddress,
-                userAgent,
-                false,
-                'Discord ID not in allowed list'
+        const state = req.query.state as string;
+
+        // State parameter validation for CSRF protection
+        // In production, you should validate this against a stored state
+        if (!state) {
+            console.warn('⚠️ Missing state parameter in OAuth callback');
+        }
+
+        console.log('client_id:', env.DISCORD_CLIENT_ID);
+        console.log('client_secret:', env.DISCORD_CLIENT_SECRET);
+        console.log('redirect_uri:', env.DISCORD_REDIRECT_URI);
+        console.log('auth code from Discord:', code);
+
+        const xForwardedFor = req.headers['x-forwarded-for'];
+        const ipAddress =
+            req.ip ||
+            (typeof xForwardedFor === 'string'
+                ? xForwardedFor.split(',')[0].trim()
+                : 'unknown');
+        const userAgent = req.headers['user-agent'] || undefined;
+
+        try {
+            const tokenRes = await axios.post(
+                'https://discord.com/api/oauth2/token',
+                new URLSearchParams({
+                    client_id: env.DISCORD_CLIENT_ID,
+                    client_secret: env.DISCORD_CLIENT_SECRET,
+                    grant_type: 'authorization_code',
+                    code,
+                    redirect_uri: env.DISCORD_REDIRECT_URI,
+                }),
+                {
+                    headers: {
+                        'Content-Type': 'application/x-www-form-urlencoded',
+                    },
+                }
             );
-            res.status(403).json({ error: 'Unauthorized Discord user' });
-            return;
-        }
-
-        const dbUser = await db.user.upsert({
-            where: { discordId },
-            update: {
+
+            const { access_token, refresh_token, scope } = tokenRes.data;
+
+            // Validate scopes
+            const requiredScopes = ['identify', 'guilds'];
+            const grantedScopes = scope ? scope.split(' ') : [];
+            const hasRequiredScopes = requiredScopes.every((s) =>
+                grantedScopes.includes(s)
+            );
+
+            if (!hasRequiredScopes) {
+                console.warn('⚠️ Missing required OAuth scopes');
+            }
+
+            const userRes = await axios.get(
+                'https://discord.com/api/users/@me',
+                {
+                    headers: { Authorization: `Bearer ${access_token}` },
+                }
+            );
+
+            const {
+                id: discordId,
                 username,
                 discriminator,
                 avatar,
                 email,
                 locale,
-                verified: verified ?? false,
-                ipAddress,
+                verified,
+            } = userRes.data;
+
+            if (!ALLOWED_DISCORD_IDS.includes(discordId)) {
+                await logLoginAttempt(
+                    discordId,
+                    ipAddress,
+                    userAgent,
+                    false,
+                    'Discord ID not in allowed list'
+                );
+                res.status(403).json({ error: 'Unauthorized Discord user' });
+                return;
+            }
+
+            const dbUser = await db.user.upsert({
+                where: { discordId },
+                update: {
+                    username,
+                    discriminator,
+                    avatar,
+                    email,
+                    locale,
+                    verified: verified ?? false,
+                    ipAddress,
+                    userAgent,
+                    accessToken: access_token,
+                    refreshToken: refresh_token,
+                    refreshTokenIssuedAt: new Date(),
+                    accessTokenExpiresAt: new Date(Date.now() + 15 * 60 * 1000),
+                    lastSeenAt: new Date(),
+                },
+                create: {
+                    discordId,
+                    username,
+                    discriminator,
+                    avatar,
+                    email,
+                    locale,
+                    verified: verified ?? false,
+                    ipAddress,
+                    userAgent,
+                    accessToken: access_token,
+                    refreshToken: refresh_token,
+                    refreshTokenIssuedAt: new Date(),
+                    accessTokenExpiresAt: new Date(Date.now() + 15 * 60 * 1000),
+                    lastSeenAt: new Date(),
+                },
+            });
+
+            if (dbUser.role === 'BANNED') {
+                await logLoginAttempt(
+                    dbUser.id,
+                    ipAddress,
+                    userAgent,
+                    false,
+                    'Account is banned'
+                );
+                res.status(403).json({ error: 'This account is banned.' });
+                return;
+            }
+
+            // Check for suspicious login
+            const suspicionCheck = await detectSuspiciousLogin(
+                dbUser.id,
+                ipAddress
+            );
+            if (suspicionCheck.suspicious) {
+                console.warn(
+                    `⚠️ Suspicious login detected: ${suspicionCheck.reason}`
+                );
+                // In production, you might want to require additional verification
+            }
+
+            const guildsRes = await axios.get(
+                'https://discord.com/api/users/@me/guilds',
+                {
+                    headers: { Authorization: `Bearer ${access_token}` },
+                }
+            );
+
+            const allGuilds = guildsRes.data;
+
+            // Filter to only include guilds the bot is in (if BOT_GUILD_IDS is set)
+            const botGuildIds = env.BOT_GUILD_IDS;
+
+            const guilds =
+                botGuildIds.length > 0
+                    ? allGuilds.filter((g: any) => botGuildIds.includes(g.id))
+                    : allGuilds;
+
+            await db.guild.deleteMany({ where: { userId: dbUser.id } });
+            for (const g of guilds) {
+                await db.guild.create({
+                    data: {
+                        guildId: g.id,
+                        name: g.name,
+                        icon: g.icon,
+                        owner: g.owner,
+                        permissions: g.permissions,
+                        userId: dbUser.id,
+                    },
+                });
+            }
+
+            // Generate access token (15 minutes)
+            const accessToken = generateAccessToken({
+                userId: dbUser.id,
+                discordId,
+                username: `${username}#${discriminator}`,
+                access: true,
+                role: dbUser.role,
+            });
+
+            // Create refresh token with rotation family
+            const familyId = crypto.randomUUID();
+            const newRefreshToken = await createRefreshToken(
+                dbUser.id,
+                familyId,
                 userAgent,
-                accessToken: access_token,
-                refreshToken: refresh_token,
-                refreshTokenIssuedAt: new Date(),
-                accessTokenExpiresAt: new Date(Date.now() + 15 * 60 * 1000),
-                lastSeenAt: new Date(),
-            },
-            create: {
-                discordId,
-                username,
-                discriminator,
-                avatar,
-                email,
-                locale,
-                verified: verified ?? false,
-                ipAddress,
-                userAgent,
-                accessToken: access_token,
-                refreshToken: refresh_token,
-                refreshTokenIssuedAt: new Date(),
-                accessTokenExpiresAt: new Date(Date.now() + 15 * 60 * 1000),
-                lastSeenAt: new Date(),
-            },
-        });
-
-        if (dbUser.role === 'BANNED') {
-            await logLoginAttempt(
-                dbUser.id,
-                ipAddress,
-                userAgent,
-                false,
-                'Account is banned'
+                ipAddress
             );
-            res.status(403).json({ error: 'This account is banned.' });
-            return;
-        }
-        
-        // Check for suspicious login
-        const suspicionCheck = await detectSuspiciousLogin(dbUser.id, ipAddress);
-        if (suspicionCheck.suspicious) {
-            console.warn(`⚠️ Suspicious login detected: ${suspicionCheck.reason}`);
-            // In production, you might want to require additional verification
-        }
-
-        const guildsRes = await axios.get(
-            'https://discord.com/api/users/@me/guilds',
-            {
-                headers: { Authorization: `Bearer ${access_token}` },
-            }
-        );
-
-        const allGuilds = guildsRes.data;
-
-        // Filter to only include guilds the bot is in (if BOT_GUILD_IDS is set)
-        const botGuildIds = env.BOT_GUILD_IDS;
-
-        const guilds =
-            botGuildIds.length > 0
-                ? allGuilds.filter((g: any) => botGuildIds.includes(g.id))
-                : allGuilds;
-
-        await db.guild.deleteMany({ where: { userId: dbUser.id } });
-        for (const g of guilds) {
-            await db.guild.create({
-                data: {
-                    guildId: g.id,
-                    name: g.name,
-                    icon: g.icon,
-                    owner: g.owner,
-                    permissions: g.permissions,
-                    userId: dbUser.id,
-                },
-            });
-        }
-
-        // Generate access token (15 minutes)
-        const accessToken = generateAccessToken({
-            userId: dbUser.id,
-            discordId,
-            username: `${username}#${discriminator}`,
-            access: true,
-            role: dbUser.role,
-        });
-        
-        // Create refresh token with rotation family
-        const familyId = crypto.randomUUID();
-        const newRefreshToken = await createRefreshToken(
-            dbUser.id,
-            familyId,
-            userAgent,
-            ipAddress
-        );
-        
-        // Create session
-        await createSession(dbUser.id, userAgent, ipAddress);
-        
-        // Log successful login
-        await logLoginAttempt(dbUser.id, ipAddress, userAgent, true);
-
-        setRefreshTokenCookie(res, newRefreshToken);
-
-        res.json({ accessToken });
-    } catch (err) {
-        if (axios.isAxiosError(err)) {
-            console.error('OAuth error:', err.response?.data || err.message);
-            res.status(401).json({
-                error: err.response?.data || 'OAuth failed',
-            });
-            return;
-        }
-        console.error('Unexpected error:', err);
-        res.status(500).json({ error: 'Unexpected error' });
-    }
-});
+
+            // Create session
+            await createSession(dbUser.id, userAgent, ipAddress);
+
+            // Log successful login
+            await logLoginAttempt(dbUser.id, ipAddress, userAgent, true);
+
+            setRefreshTokenCookie(res, newRefreshToken);
+
+            res.json({ accessToken });
+        } catch (err) {
+            if (axios.isAxiosError(err)) {
+                console.error(
+                    'OAuth error:',
+                    err.response?.data || err.message
+                );
+                res.status(401).json({
+                    error: err.response?.data || 'OAuth failed',
+                });
+                return;
+            }
+            console.error('Unexpected error:', err);
+            res.status(500).json({ error: 'Unexpected error' });
+        }
+    }
+);
 
 router.post(
     '/refresh',
     refreshLimiter,
     validateRequest(authSchemas.refreshToken),
     async (req, res): Promise<void> => {
+        const token = req.cookies?.refreshToken || req.body?.token;
+        if (!token) {
+            res.status(400).json({ error: 'Missing refresh token' });
+            return;
+        }
+
+        const userAgent = req.headers['user-agent'] || undefined;
+        const xForwardedFor = req.headers['x-forwarded-for'];
+        const ipAddress =
+            req.ip ||
+            (typeof xForwardedFor === 'string'
+                ? xForwardedFor.split(',')[0].trim()
+                : 'unknown');
+
+        try {
+            // Verify and rotate the refresh token
+            const { user, newRefreshToken } = await verifyAndRotateRefreshToken(
+                token,
+                userAgent,
+                ipAddress
+            );
+
+            // Generate new access token
+            const newAccessToken = generateAccessToken({
+                userId: user.userId,
+                discordId: user.discordId,
+                username: user.username,
+                access: true,
+                role: user.role,
+            });
+
+            // Set new refresh token cookie
+            setRefreshTokenCookie(res, newRefreshToken);
+
+            console.log('✅ Refresh route hit. Tokens rotated successfully.');
+            res.json({ accessToken: newAccessToken });
+        } catch (err) {
+            const error = err as Error;
+            console.error('❌ Refresh token error:', error.message);
+
+            // Clear invalid token from cookie
+            clearRefreshTokenCookie(res);
+
+            res.status(401).json({
+                error: 'Invalid refresh token',
+                detail: error.message,
+            });
+        }
+    }
+);
+
+router.post('/logout', authLimiter, async (req, res): Promise<void> => {
     const token = req.cookies?.refreshToken || req.body?.token;
-    if (!token) {
-        res.status(400).json({ error: 'Missing refresh token' });
-        return;
-    }
-
-    const userAgent = req.headers['user-agent'] || undefined;
-    const xForwardedFor = req.headers['x-forwarded-for'];
-    const ipAddress = req.ip
-        || (typeof xForwardedFor === 'string'
-            ? xForwardedFor.split(',')[0].trim()
-            : 'unknown');
-
-    try {
-        // Verify and rotate the refresh token
-        const { user, newRefreshToken } = await verifyAndRotateRefreshToken(
-            token,
-            userAgent,
-            ipAddress
-        );
-
-        // Generate new access token
-        const newAccessToken = generateAccessToken({
-            userId: user.userId,
-            discordId: user.discordId,
-            username: user.username,
-            access: true,
-            role: user.role,
-        });
-
-        // Set new refresh token cookie
-        setRefreshTokenCookie(res, newRefreshToken);
-
-        console.log('✅ Refresh route hit. Tokens rotated successfully.');
-        res.json({ accessToken: newAccessToken });
-    } catch (err) {
-        const error = err as Error;
-        console.error('❌ Refresh token error:', error.message);
-        
-        // Clear invalid token from cookie
-        clearRefreshTokenCookie(res);
-        
-        res.status(401).json({ 
-            error: 'Invalid refresh token',
-            detail: error.message 
-        });
-    }
-});
-
-<<<<<<< HEAD
-router.post('/logout', async (req, res): Promise<void> => {
-    const token = req.cookies?.refreshToken || req.body?.token;
-    
+
     if (token) {
         try {
             // Revoke the refresh token
@@ -309,10 +331,7 @@
             console.error('Failed to revoke refresh token:', err);
         }
     }
-    
-=======
-router.post('/logout', authLimiter, (req, res): void => {
->>>>>>> e44f9471
+
     clearRefreshTokenCookie(res);
     res.status(200).json({ message: 'Logged out' });
 });
@@ -381,17 +400,16 @@
     res.status(200).json({ message: 'Logged out' });
 });
 
-<<<<<<< HEAD
 // ============================================================================
 // Session Management Routes
 // ============================================================================
 
 router.get('/sessions', requireAuth, async (req, res): Promise<void> => {
     try {
-        const sessions = await getUserSessions(req.user!.userId!);
-        
+        const sessions = await getUserSessions(req.user!.userId);
+
         res.json({
-            sessions: sessions.map(s => ({
+            sessions: sessions.map((s) => ({
                 id: s.id,
                 userAgent: s.userAgent,
                 ipAddress: s.ipAddress,
@@ -406,60 +424,70 @@
     }
 });
 
-router.delete('/sessions/:sessionId', requireAuth, async (req, res): Promise<void> => {
-    const { sessionId } = req.params;
-    
-    try {
-        // Verify the session belongs to the user
-        const session = await db.session.findUnique({
-            where: { id: sessionId },
-        });
-        
-        if (!session) {
-            res.status(404).json({ error: 'Session not found' });
-            return;
-        }
-        
-        if (session.userId !== req.user!.userId) {
-            res.status(403).json({ error: 'Cannot revoke another user\'s session' });
-            return;
-        }
-        
-        await revokeSession(sessionId);
-        res.json({ message: 'Session revoked' });
-    } catch (err) {
-        console.error('Failed to revoke session:', err);
-        res.status(500).json({ error: 'Failed to revoke session' });
-    }
-});
-
-router.post('/sessions/revoke-all', requireAuth, async (req, res): Promise<void> => {
-    try {
-        const count = await revokeAllUserSessions(req.user!.userId!);
-        
-        // Also revoke all refresh tokens
-        await revokeAllUserRefreshTokens(req.user!.userId!);
-        
-        // Clear cookie
-        clearRefreshTokenCookie(res);
-        
-        res.json({ 
-            message: 'All sessions revoked',
-            count 
-        });
-    } catch (err) {
-        console.error('Failed to revoke all sessions:', err);
-        res.status(500).json({ error: 'Failed to revoke all sessions' });
-    }
-});
+router.delete(
+    '/sessions/:sessionId',
+    requireAuth,
+    async (req, res): Promise<void> => {
+        const { sessionId } = req.params;
+
+        try {
+            // Verify the session belongs to the user
+            const session = await db.session.findUnique({
+                where: { id: sessionId },
+            });
+
+            if (!session) {
+                res.status(404).json({ error: 'Session not found' });
+                return;
+            }
+
+            if (session.userId !== req.user!.userId) {
+                res.status(403).json({
+                    error: "Cannot revoke another user's session",
+                });
+                return;
+            }
+
+            await revokeSession(sessionId);
+            res.json({ message: 'Session revoked' });
+        } catch (err) {
+            console.error('Failed to revoke session:', err);
+            res.status(500).json({ error: 'Failed to revoke session' });
+        }
+    }
+);
+
+router.post(
+    '/sessions/revoke-all',
+    requireAuth,
+    async (req, res): Promise<void> => {
+        try {
+            const count = await revokeAllUserSessions(req.user!.userId);
+
+            // Also revoke all refresh tokens
+            await revokeAllUserRefreshTokens(req.user!.userId);
+
+            // Clear cookie
+            clearRefreshTokenCookie(res);
+
+            res.json({
+                message: 'All sessions revoked',
+                count,
+            });
+        } catch (err) {
+            console.error('Failed to revoke all sessions:', err);
+            res.status(500).json({ error: 'Failed to revoke all sessions' });
+        }
+    }
+);
 
 router.get('/login-history', requireAuth, async (req, res): Promise<void> => {
     try {
         const { getUserLoginHistory } = await import('../utils/loginLog');
-        const history = await getUserLoginHistory(req.user!.userId!, 20);
-        
+        const history = await getUserLoginHistory(req.user!.userId, 20);
+
         res.json({
-            history: history.map(log => ({
+            history: history.map((log) => ({
                 ipAddress: log.ipAddress,
                 userAgent: log.userAgent,
                 success: log.success,
@@ -477,33 +505,36 @@
 // Admin Routes
 // ============================================================================
 
-router.get('/admin/users', requireAuth, requireAdmin, async (req, res) => {
-=======
-router.get('/admin/users', requireAuth, requireAdmin, adminLimiter, async (req, res) => {
->>>>>>> e44f9471
-    try {
-        const users = await db.user.findMany({
-            select: {
-                id: true,
-                discordId: true,
-                username: true,
-                discriminator: true,
-                email: true,
-                role: true,
-                createdAt: true,
-                lastSeenAt: true,
-            },
-            orderBy: {
-                createdAt: 'desc',
-            },
-        });
-
-        res.json(users);
-    } catch (err) {
-        console.error('Failed to fetch users:', err);
-        res.status(500).json({ error: 'Failed to fetch users' });
-    }
-});
+router.get(
+    '/admin/users',
+    requireAuth,
+    requireAdmin,
+    adminLimiter,
+    async (req, res) => {
+        try {
+            const users = await db.user.findMany({
+                select: {
+                    id: true,
+                    discordId: true,
+                    username: true,
+                    discriminator: true,
+                    email: true,
+                    role: true,
+                    createdAt: true,
+                    lastSeenAt: true,
+                },
+                orderBy: {
+                    createdAt: 'desc',
+                },
+            });
+
+            res.json(users);
+        } catch (err) {
+            console.error('Failed to fetch users:', err);
+            res.status(500).json({ error: 'Failed to fetch users' });
+        }
+    }
+);
 
 router.post(
     '/admin/users/:discordId/role',
@@ -533,215 +564,258 @@
     '/debug/user/:discordId',
     validateRequest(authSchemas.debugUser),
     async (req, res): Promise<void> => {
-    try {
-        const user = await db.user.findUnique({
-            where: { discordId: req.params.discordId },
-        });
-
-        if (!user) {
-            res.status(404).json({ error: 'User not found' });
-            return;
-        }
-
-        res.json(user);
-    } catch (err) {
-        console.error('Debug user fetch failed:', err);
-        res.status(500).json({ error: 'Internal error' });
-    }
-});
+        try {
+            const user = await db.user.findUnique({
+                where: { discordId: req.params.discordId },
+            });
+
+            if (!user) {
+                res.status(404).json({ error: 'User not found' });
+                return;
+            }
+
+            res.json(user);
+        } catch (err) {
+            console.error('Debug user fetch failed:', err);
+            res.status(500).json({ error: 'Internal error' });
+        }
+    }
+);
 
 // ============================================================================
 // Admin Session Management Routes
 // ============================================================================
 
-router.get('/admin/sessions', requireAuth, requirePermission('sessions.view.all'), async (req, res): Promise<void> => {
-    try {
-        const sessions = await db.session.findMany({
-            where: {
-                expiresAt: {
-                    gt: new Date(),
-                },
-            },
-            include: {
-                user: {
-                    select: {
-                        id: true,
-                        discordId: true,
-                        username: true,
-                        discriminator: true,
+router.get(
+    '/admin/sessions',
+    requireAuth,
+    requirePermission('sessions.view.all'),
+    async (req, res): Promise<void> => {
+        try {
+            const sessions = await db.session.findMany({
+                where: {
+                    expiresAt: {
+                        gt: new Date(),
                     },
                 },
-            },
-            orderBy: {
-                lastActivity: 'desc',
-            },
-        });
-        
-        res.json({
-            sessions: sessions.map(s => ({
-                id: s.id,
-                user: s.user,
-                userAgent: s.userAgent,
-                ipAddress: s.ipAddress,
-                lastActivity: s.lastActivity,
-                createdAt: s.createdAt,
-                expiresAt: s.expiresAt,
-            })),
-        });
-    } catch (err) {
-        console.error('Failed to fetch all sessions:', err);
-        res.status(500).json({ error: 'Failed to fetch sessions' });
-    }
-});
-
-router.delete('/admin/sessions/:sessionId', requireAuth, requirePermission('sessions.revoke.all'), async (req, res): Promise<void> => {
-    const { sessionId } = req.params;
-    
-    try {
-        await revokeSession(sessionId);
-        res.json({ message: 'Session revoked' });
-    } catch (err) {
-        console.error('Failed to revoke session:', err);
-        res.status(500).json({ error: 'Failed to revoke session' });
-    }
-});
-
-router.post('/admin/users/:userId/revoke-sessions', requireAuth, requirePermission('sessions.revoke.all'), async (req, res): Promise<void> => {
-    const { userId } = req.params;
-    
-    try {
-        const sessionCount = await revokeAllUserSessions(userId);
-        const tokenCount = await revokeAllUserRefreshTokens(userId);
-        
-        res.json({ 
-            message: 'All user sessions and tokens revoked',
-            sessionsRevoked: sessionCount,
-            tokensRevoked: tokenCount,
-        });
-    } catch (err) {
-        console.error('Failed to revoke user sessions:', err);
-        res.status(500).json({ error: 'Failed to revoke user sessions' });
-    }
-});
+                include: {
+                    user: {
+                        select: {
+                            id: true,
+                            discordId: true,
+                            username: true,
+                            discriminator: true,
+                        },
+                    },
+                },
+                orderBy: {
+                    lastActivity: 'desc',
+                },
+            });
+
+            res.json({
+                sessions: sessions.map((s) => ({
+                    id: s.id,
+                    user: s.user,
+                    userAgent: s.userAgent,
+                    ipAddress: s.ipAddress,
+                    lastActivity: s.lastActivity,
+                    createdAt: s.createdAt,
+                    expiresAt: s.expiresAt,
+                })),
+            });
+        } catch (err) {
+            console.error('Failed to fetch all sessions:', err);
+            res.status(500).json({ error: 'Failed to fetch sessions' });
+        }
+    }
+);
+
+router.delete(
+    '/admin/sessions/:sessionId',
+    requireAuth,
+    requirePermission('sessions.revoke.all'),
+    async (req, res): Promise<void> => {
+        const { sessionId } = req.params;
+
+        try {
+            await revokeSession(sessionId);
+            res.json({ message: 'Session revoked' });
+        } catch (err) {
+            console.error('Failed to revoke session:', err);
+            res.status(500).json({ error: 'Failed to revoke session' });
+        }
+    }
+);
+
+router.post(
+    '/admin/users/:userId/revoke-sessions',
+    requireAuth,
+    requirePermission('sessions.revoke.all'),
+    async (req, res): Promise<void> => {
+        const { userId } = req.params;
+
+        try {
+            const sessionCount = await revokeAllUserSessions(userId);
+            const tokenCount = await revokeAllUserRefreshTokens(userId);
+
+            res.json({
+                message: 'All user sessions and tokens revoked',
+                sessionsRevoked: sessionCount,
+                tokensRevoked: tokenCount,
+            });
+        } catch (err) {
+            console.error('Failed to revoke user sessions:', err);
+            res.status(500).json({ error: 'Failed to revoke user sessions' });
+        }
+    }
+);
 
 // ============================================================================
 // API Key Routes
 // ============================================================================
 
-router.post('/api-keys', requireAuth, requirePermission('apikeys.create'), async (req, res): Promise<void> => {
-    const { name, scopes, expiresInDays } = req.body;
-    
-    if (!name || typeof name !== 'string') {
-        res.status(400).json({ error: 'Invalid or missing name' });
-        return;
-    }
-    
-    try {
-        const { id, key } = await createApiKey(
-            req.user!.userId!,
-            name,
-            scopes || [],
-            expiresInDays
-        );
-        
-        res.status(201).json({
-            id,
-            key,
-            name,
-            scopes: scopes || [],
-            warning: 'Save this key now. You will not be able to see it again.',
-        });
-    } catch (err) {
-        console.error('Failed to create API key:', err);
-        res.status(500).json({ error: 'Failed to create API key' });
-    }
-});
-
-router.get('/api-keys', requireAuth, requirePermission('apikeys.view.own'), async (req, res): Promise<void> => {
-    try {
-        const apiKeys = await getUserApiKeys(req.user!.userId!);
-        
-        res.json({
-            apiKeys: apiKeys.map(k => ({
-                id: k.id,
-                name: k.name,
-                scopes: JSON.parse(k.scopes),
-                lastUsedAt: k.lastUsedAt,
-                expiresAt: k.expiresAt,
-                createdAt: k.createdAt,
-            })),
-        });
-    } catch (err) {
-        console.error('Failed to fetch API keys:', err);
-        res.status(500).json({ error: 'Failed to fetch API keys' });
-    }
-});
-
-router.delete('/api-keys/:keyId', requireAuth, requirePermission('apikeys.revoke.own'), async (req, res): Promise<void> => {
-    const { keyId } = req.params;
-    
-    try {
-        // Verify the key belongs to the user
-        const apiKey = await db.apiKey.findUnique({
-            where: { id: keyId },
-        });
-        
-        if (!apiKey) {
-            res.status(404).json({ error: 'API key not found' });
+router.post(
+    '/api-keys',
+    requireAuth,
+    requirePermission('apikeys.create'),
+    async (req, res): Promise<void> => {
+        const { name, scopes, expiresInDays } = req.body;
+
+        if (!name || typeof name !== 'string') {
+            res.status(400).json({ error: 'Invalid or missing name' });
             return;
         }
-        
-        if (apiKey.userId !== req.user!.userId) {
-            res.status(403).json({ error: 'Cannot revoke another user\'s API key' });
-            return;
-        }
-        
-        await revokeApiKey(keyId);
-        res.json({ message: 'API key revoked' });
-    } catch (err) {
-        console.error('Failed to revoke API key:', err);
-        res.status(500).json({ error: 'Failed to revoke API key' });
-    }
-});
+
+        try {
+            const { id, key } = await createApiKey(
+                req.user!.userId,
+                name,
+                scopes || [],
+                expiresInDays
+            );
+
+            res.status(201).json({
+                id,
+                key,
+                name,
+                scopes: scopes || [],
+                warning:
+                    'Save this key now. You will not be able to see it again.',
+            });
+        } catch (err) {
+            console.error('Failed to create API key:', err);
+            res.status(500).json({ error: 'Failed to create API key' });
+        }
+    }
+);
+
+router.get(
+    '/api-keys',
+    requireAuth,
+    requirePermission('apikeys.view.own'),
+    async (req, res): Promise<void> => {
+        try {
+            const apiKeys = await getUserApiKeys(req.user!.userId);
+
+            res.json({
+                apiKeys: apiKeys.map((k) => ({
+                    id: k.id,
+                    name: k.name,
+                    scopes: JSON.parse(k.scopes),
+                    lastUsedAt: k.lastUsedAt,
+                    expiresAt: k.expiresAt,
+                    createdAt: k.createdAt,
+                })),
+            });
+        } catch (err) {
+            console.error('Failed to fetch API keys:', err);
+            res.status(500).json({ error: 'Failed to fetch API keys' });
+        }
+    }
+);
+
+router.delete(
+    '/api-keys/:keyId',
+    requireAuth,
+    requirePermission('apikeys.revoke.own'),
+    async (req, res): Promise<void> => {
+        const { keyId } = req.params;
+
+        try {
+            // Verify the key belongs to the user
+            const apiKey = await db.apiKey.findUnique({
+                where: { id: keyId },
+            });
+
+            if (!apiKey) {
+                res.status(404).json({ error: 'API key not found' });
+                return;
+            }
+
+            if (apiKey.userId !== req.user!.userId) {
+                res.status(403).json({
+                    error: "Cannot revoke another user's API key",
+                });
+                return;
+            }
+
+            await revokeApiKey(keyId);
+            res.json({ message: 'API key revoked' });
+        } catch (err) {
+            console.error('Failed to revoke API key:', err);
+            res.status(500).json({ error: 'Failed to revoke API key' });
+        }
+    }
+);
 
 // ============================================================================
 // Admin Permission Routes
 // ============================================================================
 
-router.get('/admin/permissions', requireAuth, requireAdmin, async (req, res): Promise<void> => {
-    try {
-        const permissions = await db.permission.findMany({
-            orderBy: [
-                { category: 'asc' },
-                { name: 'asc' },
-            ],
-        });
-        
-        res.json({ permissions });
-    } catch (err) {
-        console.error('Failed to fetch permissions:', err);
-        res.status(500).json({ error: 'Failed to fetch permissions' });
-    }
-});
-
-router.get('/admin/roles/:role/permissions', requireAuth, requireAdmin, async (req, res): Promise<void> => {
-    const { role } = req.params;
-    
-    try {
-        const { getRolePermissions, Role } = await import('../utils/permissions');
-        // Validate that role is a valid Role enum value
-        const validRoles = Object.values(Role).map(String);
-        if (!validRoles.includes(role)) {
-            res.status(400).json({ error: 'Invalid role' });
-            return;
-        }
-        const permissions = await getRolePermissions(role as Role);
-        
-        res.json({ role, permissions });
-    } catch (err) {
-        console.error('Failed to fetch role permissions:', err);
-        res.status(500).json({ error: 'Failed to fetch role permissions' });
-    }
-});
+router.get(
+    '/admin/permissions',
+    requireAuth,
+    requireAdmin,
+    async (req, res): Promise<void> => {
+        try {
+            const permissions = await db.permission.findMany({
+                orderBy: [{ category: 'asc' }, { name: 'asc' }],
+            });
+
+            res.json({ permissions });
+        } catch (err) {
+            console.error('Failed to fetch permissions:', err);
+            res.status(500).json({ error: 'Failed to fetch permissions' });
+        }
+    }
+);
+
+router.get(
+    '/admin/roles/:role/permissions',
+    requireAuth,
+    requireAdmin,
+    async (req, res): Promise<void> => {
+        const { role } = req.params;
+
+        try {
+            const { getRolePermissions, Role } = await import(
+                '../utils/permissions'
+            );
+            // Validate that role is a valid Role enum value
+            const validRoles = Object.values(Role).map(String);
+            if (!validRoles.includes(role)) {
+                res.status(400).json({ error: 'Invalid role' });
+                return;
+            }
+            const permissions = await getRolePermissions(role as Role);
+
+            res.json({ role, permissions });
+        } catch (err) {
+            console.error('Failed to fetch role permissions:', err);
+            res.status(500).json({ error: 'Failed to fetch role permissions' });
+        }
+    }
+);
 
 export default router;