import { Router } from 'express';

import {
    getBehaviorShiftFlags,
    getChannelHeatmap,
    getClientDriftFlags,
    getGhostScores,
    getLurkerFlags,
    getRoleDriftFlags,
} from '../analytics';
import { excludeBannedUsers, requireAuth, validateGuild } from '../middleware';
<<<<<<< HEAD
=======
import { env } from '../utils/env';
>>>>>>> 6170b78f

const router = Router();

router.use(requireAuth);
router.use(validateGuild);

router.get('/ghosts', async (req, res) => {
    const since = req.query.since
        ? new Date(req.query.since as string)
        : undefined;
    const guildId = req.guildId as string;
    let data = await getGhostScores(guildId, since);
    data = await excludeBannedUsers(data, req.query.filterBanned === 'true');
    res.json(data);
});

router.get('/heatmap', async (req, res) => {
    const since = req.query.since
        ? new Date(req.query.since as string)
        : undefined;
    const guildId = req.guildId as string;
    let data = await getChannelHeatmap({
        guildId,
        since,
    });
    data = await excludeBannedUsers(data, req.query.filterBanned === 'true');

    res.json(data);
});

router.get('/lurkers', async (req, res) => {
    const since = req.query.since
        ? new Date(req.query.since as string)
        : undefined;
    const guildId = req.guildId as string;
    let data = await getLurkerFlags(guildId, since);
    data = await excludeBannedUsers(data, req.query.filterBanned === 'true');

    res.json(data);
});

router.get('/roles', async (req, res) => {
    const since = req.query.since
        ? new Date(req.query.since as string)
        : undefined;
    const guildId = req.guildId as string;
    let data = await getRoleDriftFlags(guildId, since);
    data = await excludeBannedUsers(data, req.query.filterBanned === 'true');

    res.json(data);
});

router.get('/clients', async (req, res) => {
    const since = req.query.since
        ? new Date(req.query.since as string)
        : undefined;
    const guildId = req.guildId as string;
    let data = await getClientDriftFlags(guildId, since);
    data = await excludeBannedUsers(data, req.query.filterBanned === 'true');

    res.json(data);
});

router.get('/shifts', async (req, res) => {
    const since = req.query.since
        ? new Date(req.query.since as string)
        : undefined;
    const guildId = req.guildId as string;
    let data = await getBehaviorShiftFlags(guildId, since);
    data = await excludeBannedUsers(data, req.query.filterBanned === 'true');

    res.json(data);
});

export default router;<|MERGE_RESOLUTION|>--- conflicted
+++ resolved
@@ -9,10 +9,7 @@
     getRoleDriftFlags,
 } from '../analytics';
 import { excludeBannedUsers, requireAuth, validateGuild } from '../middleware';
-<<<<<<< HEAD
-=======
 import { env } from '../utils/env';
->>>>>>> 6170b78f
 
 const router = Router();
 
